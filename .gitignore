--- conflicted
+++ resolved
@@ -6,8 +6,5 @@
 eval_results/
 eval_data/
 *.egg-info/
-<<<<<<< HEAD
 results/
-=======
->>>>>>> fda4f664
 .env