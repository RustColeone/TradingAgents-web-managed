--- conflicted
+++ resolved
@@ -703,7 +703,6 @@
     return filtered_data
 
 
-<<<<<<< HEAD
 def get_stock_news(ticker, curr_date):
     config = get_config()
     search_provider = SearchProviderFactory.create_provider(config)
@@ -712,109 +711,6 @@
     
 
 
-=======
-def get_stock_news_openai(ticker, curr_date):
-    config = get_config()
-    client = OpenAI(base_url=config["backend_url"])
-
-    response = client.responses.create(
-        model=config["quick_think_llm"],
-        input=[
-            {
-                "role": "system",
-                "content": [
-                    {
-                        "type": "input_text",
-                        "text": f"Can you search Social Media for {ticker} from 7 days before {curr_date} to {curr_date}? Make sure you only get the data posted during that period.",
-                    }
-                ],
-            }
-        ],
-        text={"format": {"type": "text"}},
-        reasoning={},
-        tools=[
-            {
-                "type": "web_search_preview",
-                "user_location": {"type": "approximate"},
-                "search_context_size": "low",
-            }
-        ],
-        temperature=1,
-        max_output_tokens=4096,
-        top_p=1,
-        store=True,
-    )
-
-    return response.output[1].content[0].text
-
-
-def get_global_news_openai(curr_date):
-    config = get_config()
-    client = OpenAI(base_url=config["backend_url"])
-
-    response = client.responses.create(
-        model=config["quick_think_llm"],
-        input=[
-            {
-                "role": "system",
-                "content": [
-                    {
-                        "type": "input_text",
-                        "text": f"Can you search global or macroeconomics news from 7 days before {curr_date} to {curr_date} that would be informative for trading purposes? Make sure you only get the data posted during that period.",
-                    }
-                ],
-            }
-        ],
-        text={"format": {"type": "text"}},
-        reasoning={},
-        tools=[
-            {
-                "type": "web_search_preview",
-                "user_location": {"type": "approximate"},
-                "search_context_size": "low",
-            }
-        ],
-        temperature=1,
-        max_output_tokens=4096,
-        top_p=1,
-        store=True,
-    )
-
-    return response.output[1].content[0].text
-
-
-def get_fundamentals_openai(ticker, curr_date):
-    config = get_config()
-    client = OpenAI(base_url=config["backend_url"])
-
-    response = client.responses.create(
-        model=config["quick_think_llm"],
-        input=[
-            {
-                "role": "system",
-                "content": [
-                    {
-                        "type": "input_text",
-                        "text": f"Can you search Fundamental for discussions on {ticker} during of the month before {curr_date} to the month of {curr_date}. Make sure you only get the data posted during that period. List as a table, with PE/PS/Cash flow/ etc",
-                    }
-                ],
-            }
-        ],
-        text={"format": {"type": "text"}},
-        reasoning={},
-        tools=[
-            {
-                "type": "web_search_preview",
-                "user_location": {"type": "approximate"},
-                "search_context_size": "low",
-            }
-        ],
-        temperature=1,
-        max_output_tokens=4096,
-        top_p=1,
-        store=True,
-    )
->>>>>>> 718df349
 
 def get_global_news(curr_date):
     config = get_config()
